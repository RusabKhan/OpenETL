version: '3.9'

services:
  backend:
    build:
      context: .
      dockerfile: backend/Dockerfile
      args:
        - DOCKER_BUILDKIT=1
    container_name: openetl-backend
    networks:
      - openetl-network
    ports:
      - "5009:5009"
    env_file:
      - .env
    restart: always
    volumes:
      - ~/.logs:/app/.logs

  frontend:
    build:
      context: .
      dockerfile: frontend/Dockerfile
      args:
        NEXT_PUBLIC_API_URL: http://localhost:5009
    container_name: openetl-frontend
    networks:
      - openetl-network
    ports:
      - "3000:3000"
    environment:
      - NEXT_PUBLIC_API_URL=http://localhost:5009
    restart: always

  spark-master:
    image: bitnami/spark:3.5.6
    container_name: spark-master
    environment:
      - SPARK_MODE=master
      - SPARK_MASTER_HOST=spark-master
      - SPARK_MASTER_PORT=7077
      - SPARK_DRIVER_MEMORY=1g
      - SPARK_EXECUTOR_MEMORY=1g
      - SPARK_RPC_AUTHENTICATION_ENABLED=no
      - SPARK_RPC_ENCRYPTION_ENABLED=no
      - SPARK_LOCAL_STORAGE_ENCRYPTION_ENABLED=no
      - SPARK_SSL_ENABLED=no
      - SPARK_USER=spark
      - SPARK_MASTER_LOG_DIR=/app/.logs
    ports:
      - "8080:8080"  # Spark Web UI
      - "7077:7077"  # Spark Master
    networks:
      - openetl-network
    restart: always
    volumes:
      - ~/.logs:/app/.logs

  spark-worker-1:
    image: bitnami/spark:3.5.6
    container_name: spark-worker-1
    environment:
      - SPARK_MODE=worker
      - SPARK_MASTER=spark://spark-master:7077
      - SPARK_WORKER_MEMORY=1g
      - SPARK_RPC_AUTHENTICATION_ENABLED=no
      - SPARK_RPC_ENCRYPTION_ENABLED=no
      - SPARK_LOCAL_STORAGE_ENCRYPTION_ENABLED=no
      - SPARK_SSL_ENABLED=no
      - SPARK_USER=spark
      - SPARK_WORKER_LOG_DIR=/app/.logs
    networks:
      - openetl-network
    restart: always
    volumes:
      - ~/.logs:/app/.logs

  spark-worker-2:
    image: bitnami/spark:3.5.6
    container_name: spark-worker-2
    environment:
      - SPARK_MODE=worker
      - SPARK_MASTER=spark://spark-master:7077
      - SPARK_WORKER_MEMORY=1g
      - SPARK_RPC_AUTHENTICATION_ENABLED=no
      - SPARK_RPC_ENCRYPTION_ENABLED=no
      - SPARK_LOCAL_STORAGE_ENCRYPTION_ENABLED=no
      - SPARK_SSL_ENABLED=no
      - SPARK_USER=spark
      - SPARK_WORKER_LOG_DIR=/app/.logs
    networks:
      - openetl-network
    restart: always
    volumes:
      - ~/.logs:/app/.logs

  redis:
    image: redis
    container_name: redis
    networks:
      - openetl-network
    ports:
      - "6379:6379"
    restart: always

  scheduler:
    container_name: openetl-scheduler
    image: openetl-backend  # Use the backend image
    command: python3 openetl_utils/scheduler_utils.py
    env_file:
      - .env
    networks:
      - openetl-network
    restart: always
    volumes:
      - ~/.logs:/app/.logs

  celery_worker-1:
    container_name: openetl-celery-worker-1
<<<<<<< HEAD
=======
    image: openetl-backend  # Use the backend image
    command: celery -A openetl_utils.celery_utils worker --loglevel=info --concurrency=4
    networks:
      - openetl-network
    env_file:
      - .env
    depends_on:
      - redis
    restart: always
    volumes:
      - ~/.logs:/app/.logs

  celery_worker-2:
    container_name: openetl-celery-worker-2
>>>>>>> ec0932f4
    image: openetl-backend  # Use the backend image
    command: celery -A openetl_utils.celery_utils worker --loglevel=info --concurrency=4
    networks:
      - openetl-network
    env_file:
      - .env
    environment:
      - SPARK_DRIVER_HOST=openetl-celery-worker-1
    depends_on:
      - redis
    restart: always
    volumes:
      - ~/.logs:/app/.logs

  celery_worker-2:
    container_name: openetl-celery-worker-2
    image: openetl-backend  # Use the backend image
    command: celery -A openetl_utils.celery_utils worker --loglevel=info --concurrency=4
    networks:
      - openetl-network
    env_file:
      - .env
    environment:
      - SPARK_DRIVER_HOST=openetl-celery-worker-2
    depends_on:
      - redis
    restart: always
    volumes:
      - ~/.logs:/app/.logs

  db:
    image: postgres:15
    container_name: postgres
    environment:
      POSTGRES_USER: openetl
      POSTGRES_PASSWORD: openetl123
      POSTGRES_DB: openetl_db
    ports:
      - "5432:5432"
    volumes:
      - pgdata:/var/lib/postgresql/data
    networks:
      - openetl-network
    restart: always

volumes:
  pgdata:

networks:
  openetl-network:
    driver: bridge<|MERGE_RESOLUTION|>--- conflicted
+++ resolved
@@ -118,23 +118,6 @@
 
   celery_worker-1:
     container_name: openetl-celery-worker-1
-<<<<<<< HEAD
-=======
-    image: openetl-backend  # Use the backend image
-    command: celery -A openetl_utils.celery_utils worker --loglevel=info --concurrency=4
-    networks:
-      - openetl-network
-    env_file:
-      - .env
-    depends_on:
-      - redis
-    restart: always
-    volumes:
-      - ~/.logs:/app/.logs
-
-  celery_worker-2:
-    container_name: openetl-celery-worker-2
->>>>>>> ec0932f4
     image: openetl-backend  # Use the backend image
     command: celery -A openetl_utils.celery_utils worker --loglevel=info --concurrency=4
     networks:
@@ -142,28 +125,14 @@
     env_file:
       - .env
     environment:
-      - SPARK_DRIVER_HOST=openetl-celery-worker-1
+        - SPARK_DRIVER_HOST=openetl-pro-celery-worker-1
+        - CELERYD_PREFETCH_MULTIPLIER=1
     depends_on:
       - redis
     restart: always
     volumes:
       - ~/.logs:/app/.logs
 
-  celery_worker-2:
-    container_name: openetl-celery-worker-2
-    image: openetl-backend  # Use the backend image
-    command: celery -A openetl_utils.celery_utils worker --loglevel=info --concurrency=4
-    networks:
-      - openetl-network
-    env_file:
-      - .env
-    environment:
-      - SPARK_DRIVER_HOST=openetl-celery-worker-2
-    depends_on:
-      - redis
-    restart: always
-    volumes:
-      - ~/.logs:/app/.logs
 
   db:
     image: postgres:15
