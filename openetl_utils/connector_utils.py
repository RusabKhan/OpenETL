--- conflicted
+++ resolved
@@ -295,7 +295,6 @@
 def get_spark_workflow_for_storage(connector_name, connection_type, location, auth_params):
     module = import_module(connector_name, f"{connectors_directory}/{connection_type}/{connector_name}.py")
     module = module.connect(**auth_params)
-<<<<<<< HEAD
     return module.get_spark_workflow(location)
 
 
@@ -341,7 +340,4 @@
         else:
             dtype = 'String'
         details[col] = str(dtype)
-    return details
-=======
-    return module.get_spark_workflow(location)
->>>>>>> 14b0e67c
+    return details