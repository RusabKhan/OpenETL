--- conflicted
+++ resolved
@@ -101,11 +101,8 @@
         NotImplementedError: If the target connection type is API.
     """
     global row_count, db, batch_id, spark_class
-<<<<<<< HEAD
     spark_class = None
     db = None
-=======
->>>>>>> 952a013c
     batch_id = None
     exception = None
     run_status = None
@@ -238,15 +235,11 @@
         update_integration_in_db(job_id, job_id, exception, run_status, datetime.utcnow(), row_count=row_count)
         logger.info("FINISHED PIPELINE")
         logger.info("DISPOSING ENGINES")
-<<<<<<< HEAD
         if spark_class:
             spark_class.__dispose__()
         if db:
             db.__dispose__()
-=======
-        spark_class.__dispose__()
-        db.__dispose__()
->>>>>>> 952a013c
+
 
 
 def update_integration_in_db(celery_task_id, integration, error_message, run_status, start_date, row_count=0):
