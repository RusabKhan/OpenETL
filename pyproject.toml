[build-system]
requires = ["poetry-core>=1.7.1"]
build-backend = "poetry.core.masonry.api"

[project]
<<<<<<< HEAD
name = "OpenETL"
version = "0.1.1"
description = "Freemium ETL application by DataOmni Solutions"
=======
name = "openetl-utils"
version = "0.1.2"
description = "Simple ETL utilities used by OpenETL"
>>>>>>> 72d7145c
readme = "README.md"
license = {text = "MIT"}
authors = [{name = "Rusab Khan", email = "rusabkhan7@gmail.com"}]
urls = {homepage = "https://dataomnisolutions.com", repository = "https://github.com/RusabKhan/OpenETL", documentation = "https://rusabkhan.github.io/OpenETL/"}
keywords = ["etl", "data", "utilities"]
classifiers = [
    "Programming Language :: Python :: 3.12",
    "License :: OSI Approved :: MIT License",
    "Operating System :: OS Independent"
]
requires-python = ">=3.12"

dependencies = [
  "pandas==2.2.3",
  "numpy==2.1.3",
  "SQLAlchemy==2.0.36",
  "pyspark==3.5.3",
  "croniter==5.0.1",
  "regex==2024.11.6",
  "requests==2.32.3",
  "flatten-json==0.1.14"
]

[tool.poetry]
packages = [
  { include = "openetl_utils" }
]

exclude = [
  "openetl_utils/deprecated/*",
  "openetl_utils/scheduler_utils/*",
  "openetl_utils/celery_utils/*",
  ".mypy_cache/*",
  ".pytest_cache/*",
  "*.pyc",
  "*.pyo",
  "*.pyd"
]<|MERGE_RESOLUTION|>--- conflicted
+++ resolved
@@ -3,15 +3,9 @@
 build-backend = "poetry.core.masonry.api"
 
 [project]
-<<<<<<< HEAD
-name = "OpenETL"
-version = "0.1.1"
-description = "Freemium ETL application by DataOmni Solutions"
-=======
 name = "openetl-utils"
-version = "0.1.2"
+version = "0.1.3"
 description = "Simple ETL utilities used by OpenETL"
->>>>>>> 72d7145c
 readme = "README.md"
 license = {text = "MIT"}
 authors = [{name = "Rusab Khan", email = "rusabkhan7@gmail.com"}]
