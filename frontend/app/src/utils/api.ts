import {
  ParamMetadata,
  ParamUpdateConnection,
  StoreConnectionsParam,
  TestConnection,
} from "@/types/connectors";
import {
  IntegrationConfig,
  LogsParam,
  ParamUpdateIntegration,
} from "@/types/integration";
import axios, { AxiosRequestConfig, Canceler } from "axios";
import cacheData from "memory-cache";

// Define the base URL globally for reuse
export const base_url = process.env.NEXT_PUBLIC_API_URL;

// Map to track pending requests
const pendingRequests = new Map<string, Canceler>();

// Generic API handler with memory cache
const apiRequest = async (
  method: "get" | "post" | "put" | "delete",
  endpoint: string,
  data?: object,
  cacheDurationInMs?: number, // Optional cache duration in milliseconds
) => {
  const url = `${base_url}${endpoint}`;
  const requestKey = `${method.toUpperCase()}::${url}`;

  // Handle cached data
  if (method === "get" && cacheDurationInMs) {
    const cachedResponse = cacheData.get(requestKey);
    if (cachedResponse) {
      console.log(`Cache hit for: ${requestKey}`);
      return cachedResponse;
    }
  }

  // Cancel any previous request with the same key
  if (pendingRequests.has(requestKey)) {
    const cancel = pendingRequests.get(requestKey);
    cancel?.("Request canceled due to a new request with the same key.");
    pendingRequests.delete(requestKey);
  }

  // Create a CancelToken
  const cancelToken = new axios.CancelToken((canceler) => {
    pendingRequests.set(requestKey, canceler);
  });

  try {
    const config: AxiosRequestConfig = {
      method,
      url,
      ...(data && { data }),
      cancelToken,
    };

    const response = await axios(config);

    // Remove the request key after a successful response
    pendingRequests.delete(requestKey);

    // Cache the response for GET requests if caching is enabled
    if (method === "get" && cacheDurationInMs) {
      console.log(`Caching response for: ${requestKey}`);
      cacheData.put(requestKey, response.data, cacheDurationInMs);
    }

    return response.data;
  } catch (error: any) {
    // Remove the request key on error
    pendingRequests.delete(requestKey);

    if (axios.isCancel(error)) {
      console.warn(`Request canceled: ${requestKey}`, error.message);
      throw new Error("Request was canceled.");
    }

    console.error(
      `Error in API request: ${method.toUpperCase()} ${endpoint}`,
      error.message,
    );
    throw new Error(
      error.response?.data?.message ||
        `Error occurred during ${method.toUpperCase()} ${endpoint}`,
    );
  }
};

// GET
<<<<<<< HEAD
export const fetchDashboardData = async () => {
  return apiRequest(
    "get",
    "/database/get_dashboard_data",
=======
export const fetchDashboardData = async (page: number) => {
  return apiRequest(
    "get",
    `/database/get_dashboard_data?page=${page}`,
>>>>>>> 61c64a39
    undefined,
    5 * 60 * 1000,
  );
};
export const fetchInstalledConnectors = async () => {
  return apiRequest(
    "get",
    "/connector/get_installed_connectors",
    undefined,
    5 * 60 * 1000,
  );
};
export const getConnectorAuthDetails = async (name: string, type: string) => {
  return apiRequest(
    "get",
    `/connector/get_connector_auth_details/${name}/${type}`,
    undefined,
    5 * 60 * 1000,
  );
};
export const getIntegrations = async (page?: number) => {
  return apiRequest(
    "get",
    `/pipeline/get_integrations?page=${page}`,
    undefined,
    5 * 60 * 1000,
  );
};
export const getIntegrationHistory = async (id: string, page: number) => {
  return apiRequest(
    "get",
    `/pipeline/get_integration_history/${id}?page=${page}`,
  );
};
export const getPipelineLogs = async (params: LogsParam) => {
  return apiRequest(
    "get",
    `/pipeline/get_logs?${params.integration_id ? `integration_id=${params.integration_id}&logs_type=${params.logs_type}` : `logs_type=${params.logs_type}`}&page=${params.page}&per_page=${params.per_page}`,
    undefined,
    5 * 60 * 1000,
  );
};
export const getSchedulerListJobs = async () => {
  return apiRequest("get", "/scheduler/list-jobs", undefined, 5 * 60 * 1000);
};
export const getCeleryTasks = async () => {
  return apiRequest("get", "/worker/tasks", undefined, 5 * 60 * 1000);
};

// POST
export const fetchCreatedConnections = async (type: string) => {
  return apiRequest("post", "/connector/get_created_connections", {
    connector_type: type,
  });
};
export const test_connection = async (params: TestConnection) => {
  return apiRequest("post", "/connector/test_connection", {
    ...params,
  });
};
export const store_connection = async (params: StoreConnectionsParam) => {
  return apiRequest("post", "/connector/store_connection", {
    ...params,
  });
};
export const fetch_metadata = async (params: ParamMetadata) => {
  return apiRequest("post", "/connector/fetch_metadata", {
    ...params,
  });
};
export const create_integration = async (params: IntegrationConfig) => {
  return apiRequest("post", "/pipeline/create_integration", {
    ...params,
  });
};

// DELETE
export const delete_connection = async (id: number) => {
  return apiRequest(
    "delete",
    `/connector/delete_connection/?document_id=${id}`,
  );
};

// UPDATE
export const update_connection = async (params: ParamUpdateConnection) => {
  return apiRequest("post", "/connector/update_connection", params);
};
export const update_integration = async (params: ParamUpdateIntegration) => {
  return apiRequest("post", "/pipeline/update_integration", params);
};<|MERGE_RESOLUTION|>--- conflicted
+++ resolved
@@ -90,17 +90,10 @@
 };
 
 // GET
-<<<<<<< HEAD
-export const fetchDashboardData = async () => {
-  return apiRequest(
-    "get",
-    "/database/get_dashboard_data",
-=======
 export const fetchDashboardData = async (page: number) => {
   return apiRequest(
     "get",
     `/database/get_dashboard_data?page=${page}`,
->>>>>>> 61c64a39
     undefined,
     5 * 60 * 1000,
   );
